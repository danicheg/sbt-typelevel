/*
 * Copyright 2022 Typelevel
 *
 * Licensed under the Apache License, Version 2.0 (the "License");
 * you may not use this file except in compliance with the License.
 * You may obtain a copy of the License at
 *
 *     http://www.apache.org/licenses/LICENSE-2.0
 *
 * Unless required by applicable law or agreed to in writing, software
 * distributed under the License is distributed on an "AS IS" BASIS,
 * WITHOUT WARRANTIES OR CONDITIONS OF ANY KIND, either express or implied.
 * See the License for the specific language governing permissions and
 * limitations under the License.
 */

package org.typelevel.sbt

import laika.helium.Helium
import laika.sbt.LaikaPlugin
import laika.sbt.LaikaPlugin.autoImport._
import laika.sbt.Tasks
import laika.theme.ThemeProvider
import mdoc.MdocPlugin
import mdoc.MdocPlugin.autoImport._
import org.typelevel.sbt.TypelevelKernelPlugin._
import org.typelevel.sbt.gha.GenerativePlugin
import org.typelevel.sbt.gha.GenerativePlugin.autoImport._
import org.typelevel.sbt.site._
import sbt.Keys._
import sbt._

import scala.annotation.nowarn

object TypelevelSitePlugin extends AutoPlugin {

  object autoImport {

    @deprecated("Use tlSiteHelium", "0.5.0")
    lazy val tlSiteHeliumConfig = settingKey[Helium]("The Typelevel Helium configuration")
    @deprecated("Use tlSiteHelium", "0.5.0")
    lazy val tlSiteHeliumExtensions =
      settingKey[ThemeProvider]("The Typelevel Helium extensions")
    @deprecated("Use .site.mainNavigation(appendLinks = ...) in tlSiteHelium", "0.5.0")
    lazy val tlSiteRelatedProjects =
      settingKey[Seq[(String, URL)]]("A list of related projects (default: empty)")

    lazy val tlSiteHelium = settingKey[Helium]("The Helium theme configuration and extensions")
    lazy val tlSiteIsTypelevelProject =
      settingKey[Boolean](
        "Indicates whether the generated site should be pre-populated with UI elements specific to Typelevel projects (default: false)")

    lazy val tlSiteApiUrl = settingKey[Option[URL]]("URL to the API docs")
    lazy val tlSiteApiModule =
      settingKey[Option[ModuleID]]("The module that publishes API docs")
    lazy val tlSiteApiPackage = settingKey[Option[String]](
      "The top-level package for your API docs (e.g. org.typlevel.sbt)")

    lazy val tlSiteKeepFiles =
      settingKey[Boolean]("Whether to keep existing files when deploying site (default: true)")
    lazy val tlSiteGenerate = settingKey[Seq[WorkflowStep]](
      "A sequence of workflow steps which generates the site (default: [Sbt(List(\"tlSite\"))])")
    lazy val tlSitePublish = settingKey[Seq[WorkflowStep]](
      "A sequence of workflow steps which publishes the site (default: peaceiris/actions-gh-pages)")
    lazy val tlSitePublishBranch = settingKey[Option[String]](
      "The branch to publish the site from on every push. Set this to None if you only want to update the site on tag releases. (default: main)")
    lazy val tlSitePublishTags = settingKey[Boolean](
      "Defines whether the site should be published on tag releases. Note on setting this to true requires the 'tlSitePublishBranch' setting to be set to None. (default: false)")
    lazy val tlSite = taskKey[Unit]("Generate the site (default: runs mdoc then laika)")
    lazy val tlSitePreview = taskKey[Unit](
      "Start a live-reload preview server (combines mdoc --watch with laikaPreview)")

    val TypelevelProject = site.TypelevelProject
  }

  import autoImport._
  import TypelevelGitHubPlugin._

  override def requires =
    MdocPlugin && LaikaPlugin && TypelevelGitHubPlugin && GenerativePlugin && NoPublishPlugin

  override def globalSettings = Seq(
    tlSiteApiModule := None
  )

  @nowarn("cat=deprecation")
  override def buildSettings = Seq(
    tlSitePublishBranch := Some("main"),
    tlSitePublishTags := tlSitePublishBranch.value.isEmpty,
    tlSiteApiUrl := None,
    tlSiteApiPackage := None,
    tlSiteRelatedProjects := Nil,
    tlSiteKeepFiles := true,
    homepage := {
      gitHubUserRepo.value.map {
        case ("typelevel", repo) => url(s"https://typelevel.org/$repo")
        case (user, repo) => url(s"https://$user.github.io/$repo")
      }
    }
  )

  @nowarn("cat=deprecation")
  override def projectSettings = Seq(
    tlSite := Def
      .sequential(
        mdoc.toTask(""),
        laikaSite
      )
      .value: @nowarn("cat=other-pure-statement"),
    tlSitePreview := previewTask.value,
    Laika / sourceDirectories := Seq(mdocOut.value),
    laikaTheme := tlSiteHelium.value.build,
    mdocVariables := {
      mdocVariables.value ++
        Map(
          "VERSION" -> currentRelease.value.getOrElse(version.value),
          "PRERELEASE_VERSION" -> currentPreRelease.value.getOrElse(version.value),
          "SNAPSHOT_VERSION" -> version.value
        ) ++
        tlSiteApiUrl.value.map("API_URL" -> _.toString).toMap
    },
    tlSiteIsTypelevelProject := organization.value == "org.typelevel",
    tlSiteHeliumConfig := TypelevelSiteSettings.defaults.value,
    tlSiteHeliumExtensions := GenericSiteSettings.themeExtensions.value,
    tlSiteHelium := {
      if (tlSiteIsTypelevelProject.value) tlSiteHeliumConfig.value
      else GenericSiteSettings.defaults.value
    },
    tlSiteApiUrl := {
      val javadocioUrl = for {
        moduleId <- (ThisProject / tlSiteApiModule).value
        cross <- CrossVersion(
          moduleId.crossVersion,
          scalaVersion.value,
          scalaBinaryVersion.value
        )
        version <- currentRelease.value
      } yield {
        val o = moduleId.organization
        val n = cross(moduleId.name)
        val v = version
        val p = tlSiteApiPackage.value.fold("")(_.replace('.', '/') + "/index.html")
        url(s"https://www.javadoc.io/doc/$o/$n/$v/$p")
      }
      lazy val fallbackUrl = for {
        moduleId <- (ThisProject / tlSiteApiModule).value
        apiURL <- moduleId.extraAttributes.get("e:info.apiURL")
      } yield url(apiURL)

      tlSiteApiUrl.value.orElse(javadocioUrl).orElse(fallbackUrl)
    },
<<<<<<< HEAD
=======
    tlSiteHeliumConfig := {
      // default fontPath and fonts taken from Laika:
      // instead of allowing for more fonts to be added, all the fonts must be respecified, to avoid "redundant embedding of unused fonts"
      // as a result, these things have to just be defined again if we want to change them, and we do
      val laikaFontPath = "laika/helium/fonts"
      val tlFontPath = "org/typelevel/sbt/site/fonts"

      val fonts = Seq(
        FontDefinition(
          Font
            .embedResource(s"$laikaFontPath/Lato/Lato-Regular.ttf")
            .webCSS("https://fonts.googleapis.com/css?family=Lato:400,700"),
          "Lato",
          FontWeight.Normal,
          FontStyle.Normal
        ),
        FontDefinition(
          Font.embedResource(s"$laikaFontPath/Lato/Lato-Italic.ttf"),
          "Lato",
          FontWeight.Normal,
          FontStyle.Italic
        ),
        FontDefinition(
          Font.embedResource(s"$laikaFontPath/Lato/Lato-Bold.ttf"),
          "Lato",
          FontWeight.Bold,
          FontStyle.Normal
        ),
        FontDefinition(
          Font.embedResource(s"$laikaFontPath/Lato/Lato-BoldItalic.ttf"),
          "Lato",
          FontWeight.Bold,
          FontStyle.Italic
        ),
        // Fira Code is the default used by Laika, but that has ligatures
        // Fira Mono is basically the same font, but without ligatures: yay!
        FontDefinition(
          Font
            .embedResource(s"$tlFontPath/FiraMono/FiraMono-Medium.ttf")
            .webCSS("https://fonts.googleapis.com/css?family=Fira+Mono:500"),
          "Fira Mono",
          FontWeight.Normal,
          FontStyle.Normal
        ),
        FontDefinition(
          Font.embedResource(s"$laikaFontPath/icofont/fonts/icofont.ttf"),
          "IcoFont",
          FontWeight.Normal,
          FontStyle.Normal
        )
      )

      Helium
        .defaults
        .site
        .metadata(
          title = gitHubUserRepo.value.map(_._2),
          authors = developers.value.map(_.name),
          language = Some("en"),
          version = Some(version.value.toString)
        )
        .site
        .layout(
          contentWidth = px(860),
          navigationWidth = px(275),
          topBarHeight = px(50),
          defaultBlockSpacing = px(10),
          defaultLineHeight = 1.5,
          anchorPlacement = laika.helium.config.AnchorPlacement.Right
        )
        .site
        .darkMode
        .disabled
        .site
        .favIcons(
          Favicon.external("https://typelevel.org/img/favicon.png", "32x32", "image/png")
        )
        .site
        .topNavigationBar(
          homeLink = ImageLink.external(
            "https://typelevel.org",
            Image.external(s"https://typelevel.org/img/logo.svg")
          ),
          navLinks = tlSiteApiUrl.value.toList.map { url =>
            IconLink.external(
              url.toString,
              HeliumIcon.api,
              options = Styles("svg-link")
            )
          } ++ List(
            IconLink.external(
              scmInfo.value.fold("https://github.com/typelevel")(_.browseUrl.toString),
              HeliumIcon.github,
              options = Styles("svg-link")),
            IconLink.external("https://discord.gg/XF3CXcMzqD", HeliumIcon.chat),
            IconLink.external("https://fosstodon.org/@typelevel", TypelevelHeliumIcon.mastodon)
          )
        )
        .all
        .fontResources(fonts: _*)
        .all
        .fontFamilies(
          body = "Lato",
          headlines = "Lato",
          code = "Fira Mono" // this bit is changed from Laika defaults
        )
    },
>>>>>>> 4dc89974
    tlSiteGenerate := List(
      WorkflowStep.Sbt(
        List(s"${thisProject.value.id}/${tlSite.key.toString}"),
        name = Some("Generate site")
      )
    ),
    tlSitePublish := {
      def publishSiteWorkflowStep(publishPredicate: RefPredicate) =
        List(
          WorkflowStep.Use(
            UseRef.Public("peaceiris", "actions-gh-pages", "v3.9.0"),
            Map(
              "github_token" -> s"$${{ secrets.GITHUB_TOKEN }}",
              "publish_dir" -> (ThisBuild / baseDirectory)
                .value
                .toPath
                .toAbsolutePath
                .relativize((laikaSite / target).value.toPath)
                .toString,
              "keep_files" -> tlSiteKeepFiles.value.toString
            ),
            name = Some("Publish site"),
            cond = {
              val predicate = publishPredicate
              val publicationCond =
                GenerativePlugin.compileBranchPredicate("github.ref", predicate)
              Some(s"github.event_name != 'pull_request' && $publicationCond")
            }
          )
        )

      val tlSitePublishTagsV = tlSitePublishTags.value
      val tlSitePublishBranchV = tlSitePublishBranch.value

      (tlSitePublishTagsV, tlSitePublishBranchV) match {
        case (true, Some(_)) =>
          sys.error(
            s"'tlSitePublishTags' setting is set to 'true' which conflicts with 'tlSitePublishBranch' which is non-empty. " +
              s"Site publishing is available from tags or a particular branch, not from both.")

        case (true, None) =>
          publishSiteWorkflowStep(RefPredicate.StartsWith(Ref.Tag("v")))

        case (false, Some(branch)) =>
          publishSiteWorkflowStep(RefPredicate.Equals(Ref.Branch(branch)))

        case (false, None) =>
          List.empty
      }
    },
    ThisBuild / githubWorkflowAddedJobs +=
      WorkflowJob(
        "site",
        "Generate Site",
        scalas = List.empty,
        sbtStepPreamble = List.empty,
        javas = List(githubWorkflowJavaVersions.value.head),
        steps =
          githubWorkflowJobSetup.value.toList ++ tlSiteGenerate.value ++ tlSitePublish.value
      )
  )

  private def previewTask = Def
    .taskDyn {
      import cats.effect.unsafe.implicits._

      val logger = streams.value.log
      logger.info("Initializing server...")

      val (_, cancel) = Tasks.buildPreviewServer.value.allocated.unsafeRunSync()

      logger.info(s"Preview server started on port ${laikaPreviewConfig.value.port}.")

      // watch but no-livereload b/c we don't need an mdoc server
      mdoc.toTask(" --watch --no-livereload").andFinally {
        logger.info(s"Shutting down preview server...")
        cancel.unsafeRunSync()
      }
    }
    // initial run of mdoc to bootstrap laikaPreview
    .dependsOn(mdoc.toTask(""))

}<|MERGE_RESOLUTION|>--- conflicted
+++ resolved
@@ -149,116 +149,6 @@
 
       tlSiteApiUrl.value.orElse(javadocioUrl).orElse(fallbackUrl)
     },
-<<<<<<< HEAD
-=======
-    tlSiteHeliumConfig := {
-      // default fontPath and fonts taken from Laika:
-      // instead of allowing for more fonts to be added, all the fonts must be respecified, to avoid "redundant embedding of unused fonts"
-      // as a result, these things have to just be defined again if we want to change them, and we do
-      val laikaFontPath = "laika/helium/fonts"
-      val tlFontPath = "org/typelevel/sbt/site/fonts"
-
-      val fonts = Seq(
-        FontDefinition(
-          Font
-            .embedResource(s"$laikaFontPath/Lato/Lato-Regular.ttf")
-            .webCSS("https://fonts.googleapis.com/css?family=Lato:400,700"),
-          "Lato",
-          FontWeight.Normal,
-          FontStyle.Normal
-        ),
-        FontDefinition(
-          Font.embedResource(s"$laikaFontPath/Lato/Lato-Italic.ttf"),
-          "Lato",
-          FontWeight.Normal,
-          FontStyle.Italic
-        ),
-        FontDefinition(
-          Font.embedResource(s"$laikaFontPath/Lato/Lato-Bold.ttf"),
-          "Lato",
-          FontWeight.Bold,
-          FontStyle.Normal
-        ),
-        FontDefinition(
-          Font.embedResource(s"$laikaFontPath/Lato/Lato-BoldItalic.ttf"),
-          "Lato",
-          FontWeight.Bold,
-          FontStyle.Italic
-        ),
-        // Fira Code is the default used by Laika, but that has ligatures
-        // Fira Mono is basically the same font, but without ligatures: yay!
-        FontDefinition(
-          Font
-            .embedResource(s"$tlFontPath/FiraMono/FiraMono-Medium.ttf")
-            .webCSS("https://fonts.googleapis.com/css?family=Fira+Mono:500"),
-          "Fira Mono",
-          FontWeight.Normal,
-          FontStyle.Normal
-        ),
-        FontDefinition(
-          Font.embedResource(s"$laikaFontPath/icofont/fonts/icofont.ttf"),
-          "IcoFont",
-          FontWeight.Normal,
-          FontStyle.Normal
-        )
-      )
-
-      Helium
-        .defaults
-        .site
-        .metadata(
-          title = gitHubUserRepo.value.map(_._2),
-          authors = developers.value.map(_.name),
-          language = Some("en"),
-          version = Some(version.value.toString)
-        )
-        .site
-        .layout(
-          contentWidth = px(860),
-          navigationWidth = px(275),
-          topBarHeight = px(50),
-          defaultBlockSpacing = px(10),
-          defaultLineHeight = 1.5,
-          anchorPlacement = laika.helium.config.AnchorPlacement.Right
-        )
-        .site
-        .darkMode
-        .disabled
-        .site
-        .favIcons(
-          Favicon.external("https://typelevel.org/img/favicon.png", "32x32", "image/png")
-        )
-        .site
-        .topNavigationBar(
-          homeLink = ImageLink.external(
-            "https://typelevel.org",
-            Image.external(s"https://typelevel.org/img/logo.svg")
-          ),
-          navLinks = tlSiteApiUrl.value.toList.map { url =>
-            IconLink.external(
-              url.toString,
-              HeliumIcon.api,
-              options = Styles("svg-link")
-            )
-          } ++ List(
-            IconLink.external(
-              scmInfo.value.fold("https://github.com/typelevel")(_.browseUrl.toString),
-              HeliumIcon.github,
-              options = Styles("svg-link")),
-            IconLink.external("https://discord.gg/XF3CXcMzqD", HeliumIcon.chat),
-            IconLink.external("https://fosstodon.org/@typelevel", TypelevelHeliumIcon.mastodon)
-          )
-        )
-        .all
-        .fontResources(fonts: _*)
-        .all
-        .fontFamilies(
-          body = "Lato",
-          headlines = "Lato",
-          code = "Fira Mono" // this bit is changed from Laika defaults
-        )
-    },
->>>>>>> 4dc89974
     tlSiteGenerate := List(
       WorkflowStep.Sbt(
         List(s"${thisProject.value.id}/${tlSite.key.toString}"),
