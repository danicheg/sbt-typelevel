--- conflicted
+++ resolved
@@ -45,18 +45,15 @@
     lazy val tlSiteHeliumExtensions =
       settingKey[ThemeProvider]("The Typelevel Helium extensions")
     lazy val tlSiteApiUrl = settingKey[Option[URL]]("URL to the API docs")
-<<<<<<< HEAD
     lazy val tlSiteApiModule =
       settingKey[Option[ModuleID]]("The project that publishes API docs")
     lazy val tlSiteApiPackage = settingKey[Option[String]](
       "The top-level package for your API docs (e.g. org.typlevel.sbt)")
-=======
     lazy val tlSiteRelatedProjects =
       settingKey[Seq[(String, URL)]]("A list of related projects (default: cats)")
 
     lazy val tlSiteKeepFiles =
       settingKey[Boolean]("Whether to keep existing files when deploying site (default: true)")
->>>>>>> 217f4664
     lazy val tlSiteGenerate = settingKey[Seq[WorkflowStep]](
       "A sequence of workflow steps which generates the site (default: [Sbt(List(\"tlSite\"))])")
     lazy val tlSitePublish = settingKey[Seq[WorkflowStep]](
@@ -81,10 +78,8 @@
   override def buildSettings = Seq(
     tlSitePublishBranch := Some("main"),
     tlSiteApiUrl := None,
-<<<<<<< HEAD
     tlSiteApiModule := None,
-    tlSiteApiPackage := None
-=======
+    tlSiteApiPackage := None,
     tlSiteRelatedProjects := Seq(TypelevelProject.Cats),
     tlSiteKeepFiles := true,
     homepage := {
@@ -93,7 +88,6 @@
         case (user, repo) => url(s"https://$user.github.io/$repo")
       }
     }
->>>>>>> 217f4664
   )
 
   override def projectSettings = Seq(
@@ -107,9 +101,16 @@
     Laika / sourceDirectories := Seq(mdocOut.value),
     laikaTheme := tlSiteHeliumConfig.value.build.extend(tlSiteHeliumExtensions.value),
     mdocVariables ++= Map(
-<<<<<<< HEAD
-      "VERSION" -> currentRelease.value.fold(version.value)(_.toString),
+      "VERSION" -> GitHelper
+        .previousReleases(fromHead = true)
+        .filterNot(_.isPrerelease)
+        .headOption
+        .fold(version.value)(_.toString),
       "SNAPSHOT_VERSION" -> version.value
+    ),
+    tlSiteHeliumExtensions := TypelevelHeliumExtensions(
+      licenses.value.headOption,
+      tlSiteRelatedProjects.value
     ),
     tlSiteApiUrl := {
       val javadocioUrl = for {
@@ -130,19 +131,6 @@
 
       tlSiteApiUrl.value.orElse(javadocioUrl)
     },
-=======
-      "VERSION" -> GitHelper
-        .previousReleases(fromHead = true)
-        .filterNot(_.isPrerelease)
-        .headOption
-        .fold(version.value)(_.toString),
-      "SNAPSHOT_VERSION" -> version.value
-    ),
-    tlSiteHeliumExtensions := TypelevelHeliumExtensions(
-      licenses.value.headOption,
-      tlSiteRelatedProjects.value
-    ),
->>>>>>> 217f4664
     tlSiteHeliumConfig := {
       Helium
         .defaults
