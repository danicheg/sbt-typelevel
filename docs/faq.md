--- conflicted
+++ resolved
@@ -101,11 +101,7 @@
 We recommend explicitly setting your Scala.js version in `project/plugins.sbt`.
 
 ```scala
-<<<<<<< HEAD
-addSbtPlugin("org.scala-js" % "sbt-scalajs" % "1.10.0")
-=======
 addSbtPlugin("org.scala-js" % "sbt-scalajs" % "@LATEST_SJS_VERSION@")
->>>>>>> 080f6600
 ```
 
 **sbt-typelevel** ships with a conservative Scala.js version to enable certain settings.
