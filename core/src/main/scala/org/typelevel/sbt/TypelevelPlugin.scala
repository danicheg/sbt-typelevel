--- conflicted
+++ resolved
@@ -66,28 +66,23 @@
         name = Some("Check headers and formatting")
       ) +: steps
     }
-<<<<<<< HEAD
-  ) ++ tlReplaceCommandAlias("ci", mkCommand(fmtCheckCommands ::: ciCommands.tail)) ++
-    addCommandAlias(
-      "tlPrePr",
-      mkCommand(
-        List(
-          "reload",
-          "project /",
-          "clean",
-          "githubWorkflowGenerate",
-          "headerCreateAll",
-          "scalafmtAll",
-          "scalafmtSbt",
-          "set ThisBuild / tlFatalWarnings := tlFatalWarningsInCi.value",
-          "Test / compile",
-          "reload"
-        )
+  ) ++ addCommandAlias(
+    "tlPrePr",
+    mkCommand(
+      List(
+        "reload",
+        "project /",
+        "clean",
+        "githubWorkflowGenerate",
+        "headerCreateAll",
+        "scalafmtAll",
+        "scalafmtSbt",
+        "set ThisBuild / tlFatalWarnings := tlFatalWarningsInCi.value",
+        "Test / compile",
+        "reload"
       )
     )
-=======
   )
->>>>>>> aeac2d2f
 
   override def projectSettings = AutomateHeaderPlugin.projectSettings
 
