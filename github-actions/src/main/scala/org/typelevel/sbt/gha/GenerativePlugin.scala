--- conflicted
+++ resolved
@@ -675,12 +675,8 @@
             githubWorkflowPublishPreamble.value.toList :::
             githubWorkflowPublish.value.toList :::
             githubWorkflowPublishPostamble.value.toList,
-<<<<<<< HEAD
-          cond = Some(s"github.event_name != 'pull_request' && $publicationCond"),
+          cond = Some(publicationCond.value),
           env = githubWorkflowPublishEnv.value,
-=======
-          cond = Some(publicationCond.value),
->>>>>>> 6dffedaa
           scalas = List(scalaVersion.value),
           javas = List(githubWorkflowJavaVersions.value.head),
           needs = List("build")
