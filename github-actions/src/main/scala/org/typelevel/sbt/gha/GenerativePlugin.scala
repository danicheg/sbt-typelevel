/*
 * Copyright 2022 Typelevel
 *
 * Licensed under the Apache License, Version 2.0 (the "License");
 * you may not use this file except in compliance with the License.
 * You may obtain a copy of the License at
 *
 *     http://www.apache.org/licenses/LICENSE-2.0
 *
 * Unless required by applicable law or agreed to in writing, software
 * distributed under the License is distributed on an "AS IS" BASIS,
 * WITHOUT WARRANTIES OR CONDITIONS OF ANY KIND, either express or implied.
 * See the License for the specific language governing permissions and
 * limitations under the License.
 */

package org.typelevel.sbt.gha

import sbt.Keys._
import sbt._

import java.nio.file.FileSystems
import scala.io.Source

object GenerativePlugin extends AutoPlugin {

  override def requires = plugins.JvmPlugin
  override def trigger = allRequirements

  object autoImport extends GenerativeKeys {
    type WorkflowJob = org.typelevel.sbt.gha.WorkflowJob
    val WorkflowJob = org.typelevel.sbt.gha.WorkflowJob

    type JobContainer = org.typelevel.sbt.gha.JobContainer
    val JobContainer = org.typelevel.sbt.gha.JobContainer

    type WorkflowStep = org.typelevel.sbt.gha.WorkflowStep
    val WorkflowStep = org.typelevel.sbt.gha.WorkflowStep

    type RefPredicate = org.typelevel.sbt.gha.RefPredicate
    val RefPredicate = org.typelevel.sbt.gha.RefPredicate

    type Ref = org.typelevel.sbt.gha.Ref
    val Ref = org.typelevel.sbt.gha.Ref

    type UseRef = org.typelevel.sbt.gha.UseRef
    val UseRef = org.typelevel.sbt.gha.UseRef

    type PREventType = org.typelevel.sbt.gha.PREventType
    val PREventType = org.typelevel.sbt.gha.PREventType

    type MatrixInclude = org.typelevel.sbt.gha.MatrixInclude
    val MatrixInclude = org.typelevel.sbt.gha.MatrixInclude

    type MatrixExclude = org.typelevel.sbt.gha.MatrixExclude
    val MatrixExclude = org.typelevel.sbt.gha.MatrixExclude

    type Paths = org.typelevel.sbt.gha.Paths
    val Paths = org.typelevel.sbt.gha.Paths

    type JavaSpec = org.typelevel.sbt.gha.JavaSpec
    val JavaSpec = org.typelevel.sbt.gha.JavaSpec
  }

  import autoImport._

  private def indent(output: String, level: Int): String = {
    val space = (0 until level * 2).map(_ => ' ').mkString
    (space + output.replace("\n", s"\n$space")).replaceAll("""\n[ ]+\n""", "\n\n")
  }

  private def isSafeString(str: String): Boolean =
    !(str.indexOf(':') >= 0 || // pretend colon is illegal everywhere for simplicity
      str.indexOf('#') >= 0 || // same for comment
      str.indexOf('!') == 0 ||
      str.indexOf('*') == 0 ||
      str.indexOf('-') == 0 ||
      str.indexOf('?') == 0 ||
      str.indexOf('{') == 0 ||
      str.indexOf('}') == 0 ||
      str.indexOf('[') == 0 ||
      str.indexOf(']') == 0 ||
      str.indexOf(',') == 0 ||
      str.indexOf('|') == 0 ||
      str.indexOf('>') == 0 ||
      str.indexOf('@') == 0 ||
      str.indexOf('`') == 0 ||
      str.indexOf('"') == 0 ||
      str.indexOf('\'') == 0 ||
      str.indexOf('&') == 0)

  private def wrap(str: String): String =
    if (str.indexOf('\n') >= 0)
      "|\n" + indent(str, 1)
    else if (isSafeString(str))
      str
    else
      s"'${str.replace("'", "''")}'"

  def compileList(items: List[String], level: Int): String = {
    val rendered = items.map(wrap)
    if (rendered.map(_.length).sum < 40) // just arbitrarily...
      rendered.mkString(" [", ", ", "]")
    else
      "\n" + indent(rendered.map("- " + _).mkString("\n"), level)
  }

  def compileListOfSimpleDicts(items: List[Map[String, String]]): String =
    items map { dict =>
      val rendered = dict map { case (key, value) => s"$key: $value" } mkString "\n"

      "-" + indent(rendered, 1).substring(1)
    } mkString "\n"

  def compilePREventType(tpe: PREventType): String = {
    import PREventType._

    tpe match {
      case Assigned => "assigned"
      case Unassigned => "unassigned"
      case Labeled => "labeled"
      case Unlabeled => "unlabeled"
      case Opened => "opened"
      case Edited => "edited"
      case Closed => "closed"
      case Reopened => "reopened"
      case Synchronize => "synchronize"
      case ReadyForReview => "ready_for_review"
      case Locked => "locked"
      case Unlocked => "unlocked"
      case ReviewRequested => "review_requested"
      case ReviewRequestRemoved => "review_request_removed"
    }
  }

  def compileRef(ref: Ref): String = ref match {
    case Ref.Branch(name) => s"refs/heads/$name"
    case Ref.Tag(name) => s"refs/tags/$name"
  }

  def compileBranchPredicate(target: String, pred: RefPredicate): String = pred match {
    case RefPredicate.Equals(ref) =>
      s"$target == '${compileRef(ref)}'"

    case RefPredicate.Contains(Ref.Tag(name)) =>
      s"(startsWith($target, 'refs/tags/') && contains($target, '$name'))"

    case RefPredicate.Contains(Ref.Branch(name)) =>
      s"(startsWith($target, 'refs/heads/') && contains($target, '$name'))"

    case RefPredicate.StartsWith(ref) =>
      s"startsWith($target, '${compileRef(ref)}')"

    case RefPredicate.EndsWith(Ref.Tag(name)) =>
      s"(startsWith($target, 'refs/tags/') && endsWith($target, '$name'))"

    case RefPredicate.EndsWith(Ref.Branch(name)) =>
      s"(startsWith($target, 'refs/heads/') && endsWith($target, '$name'))"
  }

  def compileEnvironment(environment: JobEnvironment): String =
    environment.url match {
      case Some(url) =>
        val fields = s"""name: ${wrap(environment.name)}
                        |url: ${wrap(url.toString)}""".stripMargin
        s"""environment:
           |${indent(fields, 1)}""".stripMargin
      case None =>
        s"environment: ${wrap(environment.name)}"
    }

  def compileEnv(env: Map[String, String], prefix: String = "env"): String =
    if (env.isEmpty) {
      ""
    } else {
      val rendered = env map {
        case (key, value) =>
          if (!isSafeString(key) || key.indexOf(' ') >= 0)
            sys.error(s"'$key' is not a valid environment variable name")

          s"""$key: ${wrap(value)}"""
      }
      s"""$prefix:
${indent(rendered.mkString("\n"), 1)}"""
    }

  def compileStep(
      step: WorkflowStep,
      sbt: String,
      sbtStepPreamble: List[String],
      declareShell: Boolean = false): String = {
    import WorkflowStep._

    val renderedName = step.name.map(wrap).map("name: " + _ + "\n").getOrElse("")
    val renderedId = step.id.map(wrap).map("id: " + _ + "\n").getOrElse("")
    val renderedCond = step.cond.map(wrap).map("if: " + _ + "\n").getOrElse("")
    val renderedShell = if (declareShell) "shell: bash\n" else ""

    val renderedEnvPre = compileEnv(step.env)
    val renderedEnv =
      if (renderedEnvPre.isEmpty)
        ""
      else
        renderedEnvPre + "\n"

    val preamblePre = renderedName + renderedId + renderedCond + renderedEnv

    val preamble =
      if (preamblePre.isEmpty)
        ""
      else
        preamblePre

    val body = step match {
      case run: Run =>
        renderRunBody(run.commands, run.params, renderedShell)

      case sbtStep: Sbt =>
        import sbtStep.commands

        val sbtClientMode = sbt.matches("""sbt.* --client($| .*)""")
        val safeCommands =
          if (sbtClientMode)
            s"'${(sbtStepPreamble ::: commands).mkString("; ")}'"
          else
            (sbtStepPreamble ::: commands)
              .map { c =>
                if (c.indexOf(' ') >= 0)
                  s"'$c'"
                else
                  c
              }
              .mkString(" ")

        renderRunBody(
          commands = List(s"$sbt $safeCommands"),
          params = sbtStep.params,
          renderedShell = renderedShell
        )

      case use: Use =>
        import use.{ref, params}

        val decl = ref match {
          case UseRef.Public(owner, repo, ref) =>
            s"uses: $owner/$repo@$ref"

          case UseRef.Local(path) =>
            val cleaned =
              if (path.startsWith("./"))
                path
              else
                "./" + path

            s"uses: $cleaned"

          case UseRef.Docker(image, tag, Some(host)) =>
            s"uses: docker://$host/$image:$tag"

          case UseRef.Docker(image, tag, None) =>
            s"uses: docker://$image:$tag"
        }

        decl + renderParams(params)
    }

    indent(preamble + body, 1).updated(0, '-')
  }

  def renderRunBody(
      commands: List[String],
      params: Map[String, String],
      renderedShell: String) =
    renderedShell + "run: " + wrap(commands.mkString("\n")) + renderParams(params)

  def renderParams(params: Map[String, String]): String = {
    val renderedParamsPre = compileEnv(params, prefix = "with")
    val renderedParams =
      if (renderedParamsPre.isEmpty)
        ""
      else
        "\n" + renderedParamsPre

    renderedParams
  }

  def compileJob(job: WorkflowJob, sbt: String): String = {
    val renderedNeeds =
      if (job.needs.isEmpty)
        ""
      else
        s"\nneeds: [${job.needs.mkString(", ")}]"

    val renderedEnvironment =
      job.environment.map(compileEnvironment).map("\n" + _).getOrElse("")

    val renderedCond = job.cond.map(wrap).map("\nif: " + _).getOrElse("")

    val renderedContainer = job.container match {
      case Some(JobContainer(image, credentials, env, volumes, ports, options)) =>
        if (credentials.isEmpty && env.isEmpty && volumes.isEmpty && ports.isEmpty && options.isEmpty) {
          "\n" + s"container: ${wrap(image)}"
        } else {
          val renderedImage = s"image: ${wrap(image)}"

          val renderedCredentials = credentials match {
            case Some((username, password)) =>
              s"\ncredentials:\n${indent(s"username: ${wrap(username)}\npassword: ${wrap(password)}", 1)}"

            case None =>
              ""
          }

          val renderedEnv =
            if (!env.isEmpty)
              "\n" + compileEnv(env)
            else
              ""

          val renderedVolumes =
            if (!volumes.isEmpty)
              s"\nvolumes:${compileList(volumes.toList map { case (l, r) => s"$l:$r" }, 1)}"
            else
              ""

          val renderedPorts =
            if (!ports.isEmpty)
              s"\nports:${compileList(ports.map(_.toString), 1)}"
            else
              ""

          val renderedOptions =
            if (!options.isEmpty)
              s"\noptions: ${wrap(options.mkString(" "))}"
            else
              ""

          s"\ncontainer:\n${indent(renderedImage + renderedCredentials + renderedEnv + renderedVolumes + renderedPorts + renderedOptions, 1)}"
        }

      case None =>
        ""
    }

    val renderedEnvPre = compileEnv(job.env)
    val renderedEnv =
      if (renderedEnvPre.isEmpty)
        ""
      else
        "\n" + renderedEnvPre

    List("include", "exclude") foreach { key =>
      if (job.matrixAdds.contains(key)) {
        sys.error(s"key `$key` is reserved and cannot be used in an Actions matrix definition")
      }
    }

    val renderedMatricesPre = job.matrixAdds map {
      case (key, values) => s"$key: ${values.map(wrap).mkString("[", ", ", "]")}"
    } mkString "\n"

    // TODO refactor all of this stuff to use whitelist instead
    val whitelist = Map(
      "os" -> job.oses,
      "scala" -> job.scalas,
      "java" -> job.javas.map(_.render)) ++ job.matrixAdds

    def checkMatching(matching: Map[String, String]): Unit = {
      matching foreach {
        case (key, value) =>
          if (!whitelist.contains(key)) {
            sys.error(s"inclusion key `$key` was not found in matrix")
          }

          if (!whitelist(key).contains(value)) {
            sys.error(
              s"inclusion key `$key` was present in matrix, but value `$value` was not in ${whitelist(key)}")
          }
      }
    }

    val renderedIncludesPre = if (job.matrixIncs.isEmpty) {
      renderedMatricesPre
    } else {
      job.matrixIncs.foreach(inc => checkMatching(inc.matching))

      val rendered = compileListOfSimpleDicts(
        job.matrixIncs.map(i => i.matching ++ i.additions))

      val renderedMatrices =
        if (renderedMatricesPre.isEmpty)
          ""
        else
          renderedMatricesPre + "\n"

      s"${renderedMatrices}include:\n${indent(rendered, 1)}"
    }

    val renderedExcludesPre = if (job.matrixExcs.isEmpty) {
      renderedIncludesPre
    } else {
      job.matrixExcs.foreach(exc => checkMatching(exc.matching))

      val rendered = compileListOfSimpleDicts(job.matrixExcs.map(_.matching))

      val renderedIncludes =
        if (renderedIncludesPre.isEmpty)
          ""
        else
          renderedIncludesPre + "\n"

      s"${renderedIncludes}exclude:\n${indent(rendered, 1)}"
    }

    val renderedMatrices =
      if (renderedExcludesPre.isEmpty)
        ""
      else
        "\n" + indent(renderedExcludesPre, 2)

    val declareShell = job.oses.exists(_.contains("windows"))

    val runsOn =
      if (job.runsOnExtraLabels.isEmpty)
        s"$${{ matrix.os }}"
      else
        job.runsOnExtraLabels.mkString(s"""[ "$${{ matrix.os }}", """, ", ", " ]")

    val renderedFailFast = job.matrixFailFast.fold("")("\n  fail-fast: " + _)

    // format: off
    val body = s"""name: ${wrap(job.name)}${renderedNeeds}${renderedCond}
strategy:${renderedFailFast}
  matrix:
    os:${compileList(job.oses, 3)}
    scala:${compileList(job.scalas, 3)}
    java:${compileList(job.javas.map(_.render), 3)}${renderedMatrices}
runs-on: ${runsOn}${renderedEnvironment}${renderedContainer}${renderedEnv}
steps:
${indent(job.steps.map(compileStep(_, sbt, job.sbtStepPreamble, declareShell = declareShell)).mkString("\n\n"), 1)}"""
    // format: on

    s"${job.id}:\n${indent(body, 1)}"
  }

  def compileWorkflow(
      name: String,
      branches: List[String],
      tags: List[String],
      paths: Paths,
      prEventTypes: List[PREventType],
      env: Map[String, String],
      jobs: List[WorkflowJob],
      sbt: String): String = {

    val renderedEnvPre = compileEnv(env)
    val renderedEnv =
      if (renderedEnvPre.isEmpty)
        ""
      else
        renderedEnvPre + "\n\n"

    val renderedTypesPre = prEventTypes.map(compilePREventType).mkString("[", ", ", "]")
    val renderedTypes =
      if (prEventTypes.sortBy(_.toString) == PREventType.Defaults)
        ""
      else
        "\n" + indent("types: " + renderedTypesPre, 2)

    val renderedTags =
      if (tags.isEmpty)
        ""
      else
        s"""
    tags: [${tags.map(wrap).mkString(", ")}]"""

    val renderedPaths = paths match {
      case Paths.None =>
        ""
      case Paths.Include(paths) =>
        "\n" + indent(s"""paths: [${paths.map(wrap).mkString(", ")}]""", 2)
      case Paths.Ignore(paths) =>
        "\n" + indent(s"""paths-ignore: [${paths.map(wrap).mkString(", ")}]""", 2)
    }

    s"""# This file was automatically generated by sbt-github-actions using the
# githubWorkflowGenerate task. You should add and commit this file to
# your git repository. It goes without saying that you shouldn't edit
# this file by hand! Instead, if you wish to make changes, you should
# change your sbt build configuration to revise the workflow description
# to meet your needs, then regenerate this file.

name: ${wrap(name)}

on:
  pull_request:
    branches: [${branches.map(wrap).mkString(", ")}]$renderedTypes$renderedPaths
  push:
    branches: [${branches.map(wrap).mkString(", ")}]$renderedTags$renderedPaths

${renderedEnv}jobs:
${indent(jobs.map(compileJob(_, sbt)).mkString("\n\n"), 1)}
"""
  }

  val settingDefaults = Seq(
    githubWorkflowSbtCommand := "sbt",
    githubWorkflowIncludeClean := true,
    // This is currently set to false because of https://github.com/sbt/sbt/issues/6468. When a new SBT version is
    // released that fixes this issue then check for that SBT version (or higher) and set to true.
    githubWorkflowUseSbtThinClient := false,
    githubWorkflowBuildMatrixFailFast := None,
    githubWorkflowBuildMatrixAdditions := Map(),
    githubWorkflowBuildMatrixInclusions := Seq(),
    githubWorkflowBuildMatrixExclusions := Seq(),
    githubWorkflowBuildRunsOnExtraLabels := Seq(),
    githubWorkflowBuildPreamble := Seq(),
    githubWorkflowBuildPostamble := Seq(),
    githubWorkflowBuildSbtStepPreamble := Seq(s"++$${{ matrix.scala }}"),
    githubWorkflowBuild := Seq(WorkflowStep.Sbt(List("test"), name = Some("Build project"))),
    githubWorkflowPublishPreamble := Seq(),
    githubWorkflowPublishPostamble := Seq(),
    githubWorkflowPublish := Seq(
      WorkflowStep.Sbt(List("+publish"), name = Some("Publish project"))),
    githubWorkflowPublishTargetBranches := Seq(RefPredicate.Equals(Ref.Branch("main"))),
    githubWorkflowPublishCond := None,
    githubWorkflowJavaVersions := Seq(JavaSpec.temurin("11")),
    githubWorkflowScalaVersions := crossScalaVersions.value,
    githubWorkflowOSes := Seq("ubuntu-latest"),
    githubWorkflowDependencyPatterns := Seq("**/*.sbt", "project/build.properties"),
    githubWorkflowTargetBranches := Seq("**"),
    githubWorkflowTargetTags := Seq(),
    githubWorkflowTargetPaths := Paths.None,
    githubWorkflowEnv := Map("GITHUB_TOKEN" -> s"$${{ secrets.GITHUB_TOKEN }}"),
    githubWorkflowAddedJobs := Seq()
  )

  private lazy val internalTargetAggregation =
    settingKey[Seq[File]]("Aggregates target directories from all subprojects")

  private val windowsGuard = Some("contains(runner.os, 'windows')")

  private val PlatformSep = FileSystems.getDefault.getSeparator
  private def normalizeSeparators(pathStr: String): String = {
    pathStr.replace(PlatformSep, "/") // *force* unix separators
  }

  private val pathStrs = Def setting {
    val base = (ThisBuild / baseDirectory).value.toPath

    internalTargetAggregation.value map { file =>
      val path = file.toPath

      if (path.isAbsolute)
        normalizeSeparators(base.relativize(path).toString)
      else
        normalizeSeparators(path.toString)
    }
  }

  override def globalSettings =
    Seq(internalTargetAggregation := Seq(), githubWorkflowArtifactUpload := true)

  override def buildSettings = settingDefaults ++ Seq(
    githubWorkflowPREventTypes := PREventType.Defaults,
    githubWorkflowArtifactDownloadExtraKeys := Set.empty,
    githubWorkflowGeneratedUploadSteps := {
      val generate =
        githubWorkflowArtifactUpload.value &&
          githubWorkflowPublishTargetBranches.value.nonEmpty
      if (generate) {
        val sanitized = pathStrs.value map { str =>
          if (str.indexOf(' ') >= 0) // TODO be less naive
            s"'$str'"
          else
            str
        }

        val mkdir = WorkflowStep.Run(
          List(s"mkdir -p ${sanitized.mkString(" ")} project/target"),
          name = Some("Make target directories"),
          cond = Some(publicationCond.value))

        val tar = WorkflowStep.Run(
          List(s"tar cf targets.tar ${sanitized.mkString(" ")} project/target"),
          name = Some("Compress target directories"),
          cond = Some(publicationCond.value))

        val keys = githubWorkflowBuildMatrixAdditions.value.keys.toList.sorted

        val artifactId =
          (List("os", "java", "scala") ::: keys).map(k => s"$${{ matrix.$k }}").mkString("-")

        val upload = WorkflowStep.Use(
          UseRef.Public("actions", "upload-artifact", "v3"),
          name = Some(s"Upload target directories"),
          params = Map("name" -> s"target-$artifactId", "path" -> "targets.tar"),
          cond = Some(publicationCond.value)
        )

        Seq(mkdir, tar, upload)
      } else {
        Seq()
      }
    },
    githubWorkflowGeneratedDownloadSteps := {
      val extraKeys = githubWorkflowArtifactDownloadExtraKeys.value
      val additions = githubWorkflowBuildMatrixAdditions.value
      val matrixAdds = additions.map {
        case (key, values) =>
          if (extraKeys(key))
            key -> values // we want to iterate over all values
          else
            key -> values.take(1) // we only want the primary value
      }

<<<<<<< HEAD
      val oses = githubWorkflowOSes.value.toList
=======
      val keys = "scala" :: additions.keys.toList.sorted
      val oses = githubWorkflowOSes.value.toList.take(1)
>>>>>>> 080f6600
      val scalas = githubWorkflowScalaVersions.value.toList
      val javas = githubWorkflowJavaVersions.value.toList.take(1)
      val exclusions = githubWorkflowBuildMatrixExclusions.value.toList

      // we build the list of artifacts, by iterating over all combinations of keys
      val artifacts =
        expandMatrix(
          oses,
          scalas,
          javas,
          matrixAdds,
          Nil,
          exclusions
        ).map {
          case _ :: scala :: _ :: tail => scala :: tail
          case _ => sys.error("Bug generating artifact download steps") // shouldn't happen
        }

      if (githubWorkflowArtifactUpload.value) {
        artifacts flatMap { v =>
          val pretty = v.mkString(", ")

          val download = WorkflowStep.Use(
            UseRef.Public("actions", "download-artifact", "v3"),
            name = Some(s"Download target directories ($pretty)"),
            params =
              Map("name" -> s"target-$${{ matrix.os }}-$${{ matrix.java }}-${v.mkString("-")}")
          )

          val untar = WorkflowStep.Run(
            List("tar xf targets.tar", "rm targets.tar"),
            name = Some(s"Inflate target directories ($pretty)"))

          Seq(download, untar)
        }
      } else {
        Seq()
      }
    },
    githubWorkflowGeneratedCacheSteps := {
      val hashes = githubWorkflowDependencyPatterns.value map { glob =>
        s"$${{ hashFiles('$glob') }}"
      }

      Seq(
        WorkflowStep.Use(
          UseRef.Public("actions", "cache", "v3"),
          name = Some("Cache sbt"),
          params = Map(
            "path" -> Seq(
              "~/.sbt",
              "~/.ivy2/cache",
              "~/.coursier/cache/v1",
              "~/.cache/coursier/v1",
              "~/AppData/Local/Coursier/Cache/v1",
              "~/Library/Caches/Coursier/v1"
            ).mkString("\n"),
            "key" -> s"$${{ runner.os }}-sbt-cache-v2-${hashes.mkString("-")}"
          )
        )
      )
    },
    githubWorkflowJobSetup := {
      val autoCrlfOpt = if (githubWorkflowOSes.value.exists(_.contains("windows"))) {
        List(
          WorkflowStep.Run(
            List("git config --global core.autocrlf false"),
            name = Some("Ignore line ending differences in git"),
            cond = windowsGuard))
      } else {
        Nil
      }

      autoCrlfOpt :::
        List(WorkflowStep.CheckoutFull) :::
        WorkflowStep.SetupJava(githubWorkflowJavaVersions.value.toList) :::
        githubWorkflowGeneratedCacheSteps.value.toList
    },
    githubWorkflowGeneratedCI := {
      val uploadStepsOpt =
        if (githubWorkflowPublishTargetBranches
            .value
            .isEmpty && githubWorkflowAddedJobs.value.isEmpty)
          Nil
        else
          githubWorkflowGeneratedUploadSteps.value.toList

      val publishJobOpt = Seq(
        WorkflowJob(
          "publish",
          "Publish Artifacts",
          githubWorkflowJobSetup.value.toList :::
            githubWorkflowGeneratedDownloadSteps.value.toList :::
            githubWorkflowPublishPreamble.value.toList :::
            githubWorkflowPublish.value.toList :::
            githubWorkflowPublishPostamble.value.toList,
          cond = Some(publicationCond.value),
          scalas = List(scalaVersion.value),
          javas = List(githubWorkflowJavaVersions.value.head),
          needs = List("build")
        )).filter(_ => !githubWorkflowPublishTargetBranches.value.isEmpty)

      Seq(
        WorkflowJob(
          "build",
          "Build and Test",
          githubWorkflowJobSetup.value.toList :::
            githubWorkflowBuildPreamble.value.toList :::
            WorkflowStep.Sbt(
              List("project /", "githubWorkflowCheck"),
              name = Some("Check that workflows are up to date")) ::
            githubWorkflowBuild.value.toList :::
            githubWorkflowBuildPostamble.value.toList :::
            uploadStepsOpt,
          sbtStepPreamble = githubWorkflowBuildSbtStepPreamble.value.toList,
          oses = githubWorkflowOSes.value.toList,
          scalas = githubWorkflowScalaVersions.value.toList,
          javas = githubWorkflowJavaVersions.value.toList,
          matrixFailFast = githubWorkflowBuildMatrixFailFast.value,
          matrixAdds = githubWorkflowBuildMatrixAdditions.value,
          matrixIncs = githubWorkflowBuildMatrixInclusions.value.toList,
          matrixExcs = githubWorkflowBuildMatrixExclusions.value.toList,
          runsOnExtraLabels = githubWorkflowBuildRunsOnExtraLabels.value.toList
        )) ++ publishJobOpt ++ githubWorkflowAddedJobs.value
    }
  )

  private val publicationCond = Def setting {
    val publicationCondPre =
      githubWorkflowPublishTargetBranches
        .value
        .map(compileBranchPredicate("github.ref", _))
        .mkString("(", " || ", ")")

    val publicationCond = githubWorkflowPublishCond.value match {
      case Some(cond) => publicationCondPre + " && (" + cond + ")"
      case None => publicationCondPre
    }
    s"github.event_name != 'pull_request' && $publicationCond"
  }

  private val generateCiContents = Def task {
    val sbt = if (githubWorkflowUseSbtThinClient.value) {
      githubWorkflowSbtCommand.value + " --client"
    } else {
      githubWorkflowSbtCommand.value
    }
    compileWorkflow(
      "Continuous Integration",
      githubWorkflowTargetBranches.value.toList,
      githubWorkflowTargetTags.value.toList,
      githubWorkflowTargetPaths.value,
      githubWorkflowPREventTypes.value.toList,
      githubWorkflowEnv.value,
      githubWorkflowGeneratedCI.value.toList,
      sbt
    )
  }

  private val readCleanContents = Def task {
    val src = Source.fromURL(getClass.getResource("/clean.yml"))
    try {
      src.mkString
    } finally {
      src.close()
    }
  }

  private val workflowsDirTask = Def task {
    val githubDir = baseDirectory.value / ".github"
    val workflowsDir = githubDir / "workflows"

    if (!githubDir.exists()) {
      githubDir.mkdir()
    }

    if (!workflowsDir.exists()) {
      workflowsDir.mkdir()
    }

    workflowsDir
  }

  private val ciYmlFile = Def task {
    workflowsDirTask.value / "ci.yml"
  }

  private val cleanYmlFile = Def task {
    workflowsDirTask.value / "clean.yml"
  }

  override def projectSettings = Seq(
    Global / internalTargetAggregation ++= {
      if (githubWorkflowArtifactUpload.value)
        Seq(target.value)
      else
        Seq()
    },
    githubWorkflowGenerate / aggregate := false,
    githubWorkflowCheck / aggregate := false,
    githubWorkflowGenerate := {
      val ciContents = generateCiContents.value
      val includeClean = githubWorkflowIncludeClean.value
      val cleanContents = readCleanContents.value

      val ciYml = ciYmlFile.value
      val cleanYml = cleanYmlFile.value

      IO.write(ciYml, ciContents)

      if (includeClean)
        IO.write(cleanYml, cleanContents)
    },
    githubWorkflowCheck := {
      val expectedCiContents = generateCiContents.value
      val includeClean = githubWorkflowIncludeClean.value
      val expectedCleanContents = readCleanContents.value

      val ciYml = ciYmlFile.value
      val cleanYml = cleanYmlFile.value

      val log = state.value.log

      def reportMismatch(file: File, expected: String, actual: String): Unit = {
        log.error(s"Expected:\n$expected")
        log.error(s"Actual:\n${diff(expected, actual)}")
        sys.error(
          s"${file.getName} does not contain contents that would have been generated by sbt-github-actions; try running githubWorkflowGenerate")
      }

      def compare(file: File, expected: String): Unit = {
        val actual = IO.read(file)
        if (expected != actual) {
          reportMismatch(file, expected, actual)
        }
      }

      compare(ciYml, expectedCiContents)

      if (includeClean)
        compare(cleanYml, expectedCleanContents)
    }
  )

  private[sbt] def expandMatrix(
      oses: List[String],
      scalas: List[String],
      javas: List[JavaSpec],
      matrixAdds: Map[String, List[String]],
      includes: List[MatrixInclude],
      excludes: List[MatrixExclude]
  ): List[List[String]] = {
    val keys = "os" :: "scala" :: "java" :: matrixAdds.keys.toList.sorted
    val matrix =
      matrixAdds + ("os" -> oses) + ("scala" -> scalas) + ("java" -> javas.map(_.render))

    // expand the matrix
    keys
      .foldLeft(List(List.empty[String])) { (cells, key) =>
        val values = matrix.getOrElse(key, Nil)
        cells.flatMap { cell => values.map(v => cell ::: v :: Nil) }
      }
      .filterNot { cell => // remove the excludes
        val job = keys.zip(cell).toMap
        excludes.exists { // there is an exclude that matches the current job
          case MatrixExclude(matching) => matching.toSet.subsetOf(job.toSet)
        }
      } ::: includes.map { // add the includes
      case MatrixInclude(matching, additions) =>
        // yoloing here, but let's wait for the bug report
        keys.map(matching) ::: additions.values.toList
    }
  }

  private[sbt] def diff(expected: String, actual: String): String = {
    val expectedLines = expected.split("\n", -1)
    val actualLines = actual.split("\n", -1)
    val (lines, _) =
      expectedLines.zipAll(actualLines, "", "").foldLeft((Vector.empty[String], false)) {
        case ((acc, foundDifference), (expectedLine, actualLine))
            if expectedLine == actualLine =>
          (acc :+ actualLine, foundDifference)
        case ((acc, false), ("", actualLine)) =>
          val previousLineLength = acc.lastOption.map(_.length).getOrElse(0)
          val padding = " " * previousLineLength
          val highlight = s"$padding^ (additional lines)"
          (acc :+ highlight :+ actualLine, true)
        case ((acc, false), (_, "")) =>
          val previousLineLength = acc.lastOption.map(_.length).getOrElse(0)
          val padding = " " * previousLineLength
          val highlight = s"$padding^ (missing lines)"
          (acc :+ highlight, true)
        case ((acc, false), (expectedLine, actualLine)) =>
          val sameCount =
            expectedLine.zip(actualLine).takeWhile { case (a, b) => a == b }.length
          val padding = " " * sameCount
          val highlight = s"$padding^ (different character)"
          (acc :+ actualLine :+ highlight, true)
        case ((acc, true), (_, "")) =>
          (acc, true)
        case ((acc, true), (_, actualLine)) =>
          (acc :+ actualLine, true)
      }
    lines.mkString("\n")
  }
}<|MERGE_RESOLUTION|>--- conflicted
+++ resolved
@@ -614,12 +614,7 @@
             key -> values.take(1) // we only want the primary value
       }
 
-<<<<<<< HEAD
-      val oses = githubWorkflowOSes.value.toList
-=======
-      val keys = "scala" :: additions.keys.toList.sorted
       val oses = githubWorkflowOSes.value.toList.take(1)
->>>>>>> 080f6600
       val scalas = githubWorkflowScalaVersions.value.toList
       val javas = githubWorkflowJavaVersions.value.toList.take(1)
       val exclusions = githubWorkflowBuildMatrixExclusions.value.toList
