# This file was automatically generated by sbt-typelevel-mergify using the
# mergifyGenerate task. You should add and commit this file to
# your git repository. It goes without saying that you shouldn't edit
# this file by hand! Instead, if you wish to make changes, you should
# change your sbt build configuration to revise the mergify configuration
# to meet your needs, then regenerate this file.

pull_request_rules:
- name: merge scala-steward's PRs
  conditions:
  - author=typelevel-steward[bot]
  - or:
    - body~=labels:.*early-semver-patch
    - body~=labels:.*early-semver-minor
<<<<<<< HEAD
  - status-success=Build and Test (ubuntu-latest, 2.12, temurin@8, sbt-typelevelJVM)
  - status-success=Build and Test (ubuntu-latest, 2.12, temurin@17, sbt-typelevelJVM)
  - status-success=Build and Test (ubuntu-latest, 2.12, graal_latest@17, sbt-typelevelJVM)
=======
  - status-success=Build and Test (ubuntu-latest, 2.12.17, temurin@8, rootJVM)
  - status-success=Build and Test (ubuntu-latest, 2.12.17, temurin@17, rootJVM)
  - status-success=Validate Steward Config (ubuntu-latest)
  - status-success=Generate Site (ubuntu-latest, temurin@8)
>>>>>>> 4dc89974
  - '#approved-reviews-by>=1'
  actions:
    merge: {}
- name: Label ci PRs
  conditions:
  - files~=^ci/
  actions:
    label:
      add:
      - ci
      remove: []
- name: Label ci-release PRs
  conditions:
  - files~=^ci-release/
  actions:
    label:
      add:
      - ci-release
      remove: []
- name: Label ci-signing PRs
  conditions:
  - files~=^ci-signing/
  actions:
    label:
      add:
      - ci-signing
      remove: []
- name: Label core PRs
  conditions:
  - files~=^core/
  actions:
    label:
      add:
      - core
      remove: []
- name: Label docs PRs
  conditions:
  - files~=^docs/
  actions:
    label:
      add:
      - docs
      remove: []
- name: Label github PRs
  conditions:
  - files~=^github/
  actions:
    label:
      add:
      - github
      remove: []
- name: Label github-actions PRs
  conditions:
  - files~=^github-actions/
  actions:
    label:
      add:
      - github-actions
      remove: []
- name: Label kernel PRs
  conditions:
  - files~=^kernel/
  actions:
    label:
      add:
      - kernel
      remove: []
- name: Label mdocs PRs
  conditions:
  - files~=^mdocs/
  actions:
    label:
      add:
      - mdocs
      remove: []
- name: Label mergify PRs
  conditions:
  - files~=^mergify/
  actions:
    label:
      add:
      - mergify
      remove: []
- name: Label mima PRs
  conditions:
  - files~=^mima/
  actions:
    label:
      add:
      - mima
      remove: []
- name: Label no-publish PRs
  conditions:
  - files~=^no-publish/
  actions:
    label:
      add:
      - no-publish
      remove: []
- name: Label scalafix PRs
  conditions:
  - files~=^scalafix/
  actions:
    label:
      add:
      - scalafix
      remove: []
- name: Label settings PRs
  conditions:
  - files~=^settings/
  actions:
    label:
      add:
      - settings
      remove: []
- name: Label site PRs
  conditions:
  - files~=^site/
  actions:
    label:
      add:
      - site
      remove: []
- name: Label sonatype PRs
  conditions:
  - files~=^sonatype/
  actions:
    label:
      add:
      - sonatype
      remove: []
- name: Label sonatype-ci-release PRs
  conditions:
  - files~=^sonatype-ci-release/
  actions:
    label:
      add:
      - sonatype-ci-release
      remove: []
- name: Label versioning PRs
  conditions:
  - files~=^versioning/
  actions:
    label:
      add:
      - versioning
      remove: []
- name: assign scala-steward's PRs for review
  conditions:
  - author=typelevel-steward[bot]
  actions:
    request_reviews:
      users:
      - armanbilge<|MERGE_RESOLUTION|>--- conflicted
+++ resolved
@@ -12,16 +12,11 @@
   - or:
     - body~=labels:.*early-semver-patch
     - body~=labels:.*early-semver-minor
-<<<<<<< HEAD
   - status-success=Build and Test (ubuntu-latest, 2.12, temurin@8, sbt-typelevelJVM)
   - status-success=Build and Test (ubuntu-latest, 2.12, temurin@17, sbt-typelevelJVM)
   - status-success=Build and Test (ubuntu-latest, 2.12, graal_latest@17, sbt-typelevelJVM)
-=======
-  - status-success=Build and Test (ubuntu-latest, 2.12.17, temurin@8, rootJVM)
-  - status-success=Build and Test (ubuntu-latest, 2.12.17, temurin@17, rootJVM)
   - status-success=Validate Steward Config (ubuntu-latest)
   - status-success=Generate Site (ubuntu-latest, temurin@8)
->>>>>>> 4dc89974
   - '#approved-reviews-by>=1'
   actions:
     merge: {}
