--- conflicted
+++ resolved
@@ -62,7 +62,6 @@
           "s01.oss.sonatype.org"
       }
     },
-<<<<<<< HEAD
     apiURL := apiURL.value.orElse(javadocioUrl.value)
   )
 
@@ -79,25 +78,6 @@
           s"https://www.javadoc.io/doc/${organization.value}/${cross(moduleName.value)}/${version.value}/")
       }
   }
-=======
-    apiURL := {
-      val javadocio =
-        if (isSnapshot.value || sbtPlugin.value || !publishArtifact.value)
-          None // javadoc.io doesn't support snapshots, sbt plugins, or unpublished modules ;)
-        else
-          CrossVersion(
-            crossVersion.value,
-            scalaVersion.value,
-            scalaBinaryVersion.value
-          ).map { cross =>
-            url(
-              s"https://www.javadoc.io/doc/${organization.value}/${cross(moduleName.value)}/${version.value}/")
-          }
-
-      apiURL.value.orElse(javadocio)
-    }
-  )
->>>>>>> 217f4664
 
   private def sonatypeBundleReleaseIfRelevant: Command =
     Command.command("tlSonatypeBundleReleaseIfRelevant") { state =>
