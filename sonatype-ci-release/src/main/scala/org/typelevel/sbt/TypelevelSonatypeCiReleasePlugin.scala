/*
 * Copyright 2022 Typelevel
 *
 * Licensed under the Apache License, Version 2.0 (the "License");
 * you may not use this file except in compliance with the License.
 * You may obtain a copy of the License at
 *
 *     http://www.apache.org/licenses/LICENSE-2.0
 *
 * Unless required by applicable law or agreed to in writing, software
 * distributed under the License is distributed on an "AS IS" BASIS,
 * WITHOUT WARRANTIES OR CONDITIONS OF ANY KIND, either express or implied.
 * See the License for the specific language governing permissions and
 * limitations under the License.
 */

package org.typelevel.sbt

import org.typelevel.sbt.gha.GenerativePlugin
import org.typelevel.sbt.gha.GenerativePlugin.autoImport._
import org.typelevel.sbt.gha.GitHubActionsPlugin
import sbt.Keys._
import sbt._
import xerial.sbt.Sonatype.autoImport._

object TypelevelSonatypeCiReleasePlugin extends AutoPlugin {

  object autoImport {
    lazy val tlCiReleaseTags = settingKey[Boolean](
      "Controls whether or not v-prefixed tags should be released from CI (default true)")
    lazy val tlCiReleaseBranches = settingKey[Seq[String]](
      "The branches in your repository to release from in CI on every push. Depending on your versioning scheme, they will be either snapshots or (hash) releases. Leave this empty if you only want CI releases for tags. (default: [])")
  }

  import autoImport._

  override def requires = TypelevelSonatypePlugin && GitHubActionsPlugin &&
    GenerativePlugin

  override def trigger = allRequirements

  override def globalSettings =
    Seq(tlCiReleaseTags := true, tlCiReleaseBranches := Seq())

  override def projectSettings =
    Seq(commands += tlCiReleaseCommand)

  override def buildSettings = Seq(
    githubWorkflowPublishTargetBranches := {
      val branches =
        tlCiReleaseBranches.value.map(b => RefPredicate.Equals(Ref.Branch(b)))

      val tags =
        if (tlCiReleaseTags.value)
          Seq(RefPredicate.StartsWith(Ref.Tag("v")))
        else
          Seq.empty

      tags ++ branches
    },
    githubWorkflowTargetTags += "v*",
    githubWorkflowPublish := Seq(
<<<<<<< HEAD
      WorkflowStep.Sbt(List("tlRelease"), name = Some("Publish"), env = env)
    )
  )

  private val env = List("SONATYPE_USERNAME", "SONATYPE_PASSWORD", "SONATYPE_CREDENTIAL_HOST")
    .map(k => k -> s"$${{ secrets.$k }}")
    .toMap
=======
      WorkflowStep.Sbt(List("tlCiRelease"), name = Some("Publish"))
    )
  )

  private def tlCiReleaseCommand: Command =
    Command.command("tlCiRelease") { state =>
      val newState = Command.process("tlRelease", state)
      newState.getSetting(version).foreach { v =>
        val resolver = newState.getSetting(sonatypeDefaultResolver).fold("") {
          case repo: MavenRepository =>
            s"""|```scala
                |resolvers += "${repo.name}" at "${repo.root}"
                |```
                |""".stripMargin
        }

        GitHubActionsPlugin.appendtoStepSummary(
          s"""|## Published `$v`
              |${resolver}""".stripMargin
        )
      }
      newState
    }
>>>>>>> 149c57df
}<|MERGE_RESOLUTION|>--- conflicted
+++ resolved
@@ -60,18 +60,13 @@
     },
     githubWorkflowTargetTags += "v*",
     githubWorkflowPublish := Seq(
-<<<<<<< HEAD
-      WorkflowStep.Sbt(List("tlRelease"), name = Some("Publish"), env = env)
+      WorkflowStep.Sbt(List("tlCiRelease"), name = Some("Publish"), env = env)
     )
   )
 
   private val env = List("SONATYPE_USERNAME", "SONATYPE_PASSWORD", "SONATYPE_CREDENTIAL_HOST")
     .map(k => k -> s"$${{ secrets.$k }}")
     .toMap
-=======
-      WorkflowStep.Sbt(List("tlCiRelease"), name = Some("Publish"))
-    )
-  )
 
   private def tlCiReleaseCommand: Command =
     Command.command("tlCiRelease") { state =>
@@ -92,5 +87,5 @@
       }
       newState
     }
->>>>>>> 149c57df
+
 }