/*
 * Copyright 2022 Typelevel
 *
 * Licensed under the Apache License, Version 2.0 (the "License");
 * you may not use this file except in compliance with the License.
 * You may obtain a copy of the License at
 *
 *     http://www.apache.org/licenses/LICENSE-2.0
 *
 * Unless required by applicable law or agreed to in writing, software
 * distributed under the License is distributed on an "AS IS" BASIS,
 * WITHOUT WARRANTIES OR CONDITIONS OF ANY KIND, either express or implied.
 * See the License for the specific language governing permissions and
 * limitations under the License.
 */

package org.typelevel.sbt

import sbt._, Keys._
import com.typesafe.sbt.GitPlugin
import com.typesafe.sbt.SbtGit.git
import org.typelevel.sbt.kernel.V

import scala.util.Try
import org.typelevel.sbt.kernel.GitHelper

object TypelevelVersioningPlugin extends AutoPlugin {

  override def requires = GitPlugin
  override def trigger = allRequirements

  object autoImport {
    lazy val tlBaseVersion =
      settingKey[String]("The base version for the series your project is in. e.g., 0.2, 3.5")
    lazy val tlUntaggedAreSnapshots =
      settingKey[Boolean](
        "If true, an untagged commit is given a snapshot version, e.g. 0.4-00218f9-SNAPSHOT. If false, it is given a release version, e.g. 0.4-00218f9. (default: true)")
  }

  import autoImport._

  override def buildSettings: Seq[Setting[_]] = Seq(
    versionScheme := Some("early-semver"),
    tlUntaggedAreSnapshots := true,
    isSnapshot := {
      val isUntagged = getTaggedVersion(git.gitCurrentTags.value).isEmpty
      val dirty = git.gitUncommittedChanges.value
      dirty || (isUntagged && tlUntaggedAreSnapshots.value)
    },
    git.gitCurrentTags := {
      // https://docs.github.com/en/actions/learn-github-actions/environment-variables
      // GITHUB_REF_TYPE is either `branch` or `tag`
      if (sys.env.get("GITHUB_REF_TYPE").exists(_ == "branch"))
        // we are running in a workflow job that was *not* triggered by a tag
        // so, we discard tags that would affect our versioning
        git.gitCurrentTags.value.flatMap {
          case V.Tag(_) => None
          case other => Some(other)
        }
      else
        git.gitCurrentTags.value
    },
    version := {
      import scala.sys.process._

      val baseV = V(tlBaseVersion.value)
        .getOrElse(sys.error(s"tlBaseVersion must be semver format: ${tlBaseVersion.value}"))

      var version = getTaggedVersion(git.gitCurrentTags.value).map(_.toString).getOrElse {
        // No tag, so we build our version based on this commit

<<<<<<< HEAD
=======
        val baseV = V(tlBaseVersion.value)
          .filter(v => v.patch.isEmpty && v.prerelease.isEmpty)
          .getOrElse(sys.error(s"tlBaseVersion must be of form x.y: ${tlBaseVersion.value}"))

>>>>>>> 5c38bafa
        val latestInSeries = GitHelper
          .previousReleases(true)
          .filterNot(_.isPrerelease) // TODO Ordering of pre-releases is arbitrary
          .headOption
          .flatMap { previous =>
            if (previous > baseV)
              sys.error(s"Your tlBaseVersion $baseV is behind the latest tag $previous")
            else if (baseV.isSameSeries(previous))
              Some(previous)
            else
              None
          }

        // version here is the prefix used further to build a final version number
        var version = latestInSeries.fold(tlBaseVersion.value)(_.toString)

        // Looks for the distance to latest release in this series
        latestInSeries.foreach { latestInSeries =>
          Try(s"git describe --tags --match v$latestInSeries".!!.trim)
            .collect { case Description(distance) => distance }
            .foreach { distance => version += s"-$distance" }
        }

        git.gitHeadCommit.value.foreach { sha => version += s"-${sha.take(7)}" }
        version
      }

      V(version) match {
        case None =>
          sys.error(s"version must be semver format: $version")
        case Some(v) if !(v.isSameSeries(baseV) || v >= baseV) =>
          sys.error(s"Your current version $version cannot be less than tlBaseVersion $baseV")
        case _ => // do nothing
      }

      // Even if version was provided by a tag, we check for uncommited changes
      if (git.gitUncommittedChanges.value) {
        import java.time.Instant
        // Drop the sub-second precision
        val now = Instant.ofEpochSecond(Instant.now().getEpochSecond())
        val formatted = now.toString.replace("-", "").replace(":", "")
        version += s"-$formatted"
      }

      if (isSnapshot.value) version += "-SNAPSHOT"

      version
    }
  )

  private val Description = """^.*-(\d+)-[a-zA-Z0-9]+$""".r

  private def getTaggedVersion(tags: Seq[String]): Option[V] =
    tags.collect { case V.Tag(v) => v }.headOption

}<|MERGE_RESOLUTION|>--- conflicted
+++ resolved
@@ -64,18 +64,12 @@
       import scala.sys.process._
 
       val baseV = V(tlBaseVersion.value)
-        .getOrElse(sys.error(s"tlBaseVersion must be semver format: ${tlBaseVersion.value}"))
+        .filter(v => v.patch.isEmpty && v.prerelease.isEmpty)
+        .getOrElse(sys.error(s"tlBaseVersion must be of form x.y: ${tlBaseVersion.value}"))
 
       var version = getTaggedVersion(git.gitCurrentTags.value).map(_.toString).getOrElse {
         // No tag, so we build our version based on this commit
 
-<<<<<<< HEAD
-=======
-        val baseV = V(tlBaseVersion.value)
-          .filter(v => v.patch.isEmpty && v.prerelease.isEmpty)
-          .getOrElse(sys.error(s"tlBaseVersion must be of form x.y: ${tlBaseVersion.value}"))
-
->>>>>>> 5c38bafa
         val latestInSeries = GitHelper
           .previousReleases(true)
           .filterNot(_.isPrerelease) // TODO Ordering of pre-releases is arbitrary
