name := "sbt-typelevel"

import org.typelevel.sbt.gha.{PermissionScope, PermissionValue, Permissions}

ThisBuild / tlBaseVersion := "0.7"
<<<<<<< HEAD
ThisBuild / crossScalaVersions := Seq("2.12.18")
=======
ThisBuild / crossScalaVersions := Seq("2.12.19")
>>>>>>> 51cc2b84
ThisBuild / developers ++= List(
  tlGitHubDev("armanbilge", "Arman Bilge"),
  tlGitHubDev("rossabaker", "Ross A. Baker"),
  tlGitHubDev("ChristopherDavenport", "Christopher Davenport"),
  tlGitHubDev("djspiewak", "Daniel Spiewak")
)
ThisBuild / startYear := Some(2022)

val temurin8 = JavaSpec.temurin("8")
val temurin17 = JavaSpec.temurin("17")

ThisBuild / githubWorkflowJavaVersions ++= Seq(
  JavaSpec.temurin("11"),
  temurin17,
  JavaSpec(JavaSpec.Distribution.GraalVM("22.3.2"), "11"),
  JavaSpec.graalvm("17"),
  JavaSpec.corretto("17"),
  JavaSpec.semeru("17")
)

val macos14 = "macos-14"

ThisBuild / githubWorkflowOSes ++= Seq("macos-latest", macos14, "windows-latest")

ThisBuild / githubWorkflowBuildMatrixExclusions ++= {
  val exclusions = for {
    java <- githubWorkflowJavaVersions.value.tail
    os <- githubWorkflowOSes.value.tail
    if !(java == temurin17 && os == macos14) // keep this one
  } yield MatrixExclude(Map("java" -> java.render, "os" -> os))

  exclusions :+ MatrixExclude(Map("java" -> temurin8.render, "os" -> macos14))
}

ThisBuild / githubWorkflowPublishTimeoutMinutes := Some(45)
ThisBuild / githubWorkflowPublishNeeds += "validate-steward"

ThisBuild / mergifyStewardConfig ~= {
  _.map(_.copy(mergeMinors = true, author = "typelevel-steward[bot]"))
}
ThisBuild / mergifySuccessConditions += MergifyCondition.Custom("#approved-reviews-by>=1")
ThisBuild / mergifyLabelPaths += { "docs" -> file("docs") }
ThisBuild / mergifyLabelPaths ~= { _ - "unidoc" }
ThisBuild / mergifyPrRules += MergifyPrRule(
  "assign scala-steward's PRs for review",
  List(MergifyCondition.Custom("author=typelevel-steward[bot]")),
  List(
    MergifyAction.RequestReviews.fromUsers("armanbilge")
  )
)
ThisBuild / mergifyRequiredJobs ++= Seq("validate-steward", "site")

ThisBuild / githubWorkflowPermissions := Some(Permissions.Specify.defaultPermissive)

val MunitVersion = "0.7.29"

lazy val `sbt-typelevel` = tlCrossRootProject.aggregate(
  kernel,
  noPublish,
  settings,
  github,
  githubActions,
  mergify,
  versioning,
  mima,
  sonatype,
  scalafix,
  ciSigning,
  sonatypeCiRelease,
  ci,
  core,
  ciRelease,
  site,
  unidoc,
  docs
)

lazy val kernel = project
  .in(file("kernel"))
  .enablePlugins(SbtPlugin)
  .settings(
    name := "sbt-typelevel-kernel",
    libraryDependencies += "org.scalameta" %% "munit" % MunitVersion % Test
  )

lazy val noPublish = project
  .in(file("no-publish"))
  .enablePlugins(SbtPlugin)
  .settings(
    name := "sbt-typelevel-no-publish"
  )

lazy val settings = project
  .in(file("settings"))
  .enablePlugins(SbtPlugin)
  .settings(
    name := "sbt-typelevel-settings"
  )
  .dependsOn(kernel)

lazy val github = project
  .in(file("github"))
  .enablePlugins(SbtPlugin)
  .settings(
    name := "sbt-typelevel-github"
  )
  .dependsOn(kernel)

lazy val githubActions = project
  .in(file("github-actions"))
  .enablePlugins(SbtPlugin)
  .settings(
    name := "sbt-typelevel-github-actions"
  )

lazy val mergify = project
  .in(file("mergify"))
  .enablePlugins(SbtPlugin)
  .settings(
    name := "sbt-typelevel-mergify",
    tlVersionIntroduced := Map("2.12" -> "0.4.6")
  )
  .dependsOn(githubActions)

lazy val versioning = project
  .in(file("versioning"))
  .enablePlugins(SbtPlugin)
  .settings(
    name := "sbt-typelevel-versioning"
  )
  .dependsOn(kernel)

lazy val mima = project
  .in(file("mima"))
  .enablePlugins(SbtPlugin)
  .settings(
    name := "sbt-typelevel-mima"
  )
  .dependsOn(kernel)

lazy val sonatype = project
  .in(file("sonatype"))
  .enablePlugins(SbtPlugin)
  .settings(
    name := "sbt-typelevel-sonatype"
  )
  .dependsOn(kernel)

lazy val scalafix = project
  .in(file("scalafix"))
  .enablePlugins(SbtPlugin)
  .settings(
    name := "sbt-typelevel-scalafix",
    tlVersionIntroduced := Map("2.12" -> "0.4.10")
  )
  .dependsOn(noPublish)

lazy val ciSigning = project
  .in(file("ci-signing"))
  .enablePlugins(SbtPlugin)
  .settings(
    name := "sbt-typelevel-ci-signing"
  )
  .dependsOn(githubActions)

lazy val sonatypeCiRelease = project
  .in(file("sonatype-ci-release"))
  .enablePlugins(SbtPlugin)
  .settings(
    name := "sbt-typelevel-sonatype-ci-release"
  )
  .dependsOn(sonatype, githubActions)

lazy val ci = project
  .in(file("ci"))
  .enablePlugins(SbtPlugin)
  .settings(
    name := "sbt-typelevel-ci"
  )
  .dependsOn(noPublish, kernel, githubActions)

lazy val ciRelease = project
  .in(file("ci-release"))
  .enablePlugins(SbtPlugin)
  .settings(
    name := "sbt-typelevel-ci-release"
  )
  .dependsOn(
    noPublish,
    github,
    versioning,
    mima,
    ci,
    sonatypeCiRelease,
    ciSigning
  )

lazy val core = project
  .in(file("core"))
  .enablePlugins(SbtPlugin)
  .settings(
    name := "sbt-typelevel"
  )
  .dependsOn(
    ciRelease,
    settings
  )

lazy val site = project
  .in(file("site"))
  .enablePlugins(SbtPlugin)
  .settings(
    name := "sbt-typelevel-site"
  )
  .dependsOn(kernel, github, githubActions, noPublish)

lazy val unidoc = project
  .in(file("unidoc"))
  .enablePlugins(TypelevelUnidocPlugin)
  .settings(
    name := "sbt-typelevel-docs"
  )

lazy val docs = project
  .in(file("mdocs"))
  .enablePlugins(TypelevelSitePlugin)
  .settings(
    laikaConfig ~= { _.withRawContent },
    tlSiteApiPackage := Some("org.typelevel.sbt"),
    tlSiteHelium ~= {
      import laika.helium.config._
      _.site.mainNavigation(appendLinks = Seq(
        ThemeNavigationSection(
          "Related Projects",
          TextLink.external("https://github.com/typelevel/typelevel.g8", "typelevel.g8"),
          TextLink.external("https://www.scala-sbt.org/", "sbt"),
          TextLink
            .external("https://github.com/portable-scala/sbt-crossproject", "sbt-crossproject"),
          TextLink.external("https://github.com/lightbend/mima", "MiMa"),
          TextLink.external("https://scalameta.org/mdoc/", "mdoc"),
          TextLink.external("https://typelevel.org/Laika/", "Laika"),
          TextLink.external("https://github.com/sbt/sbt-unidoc", "sbt-unidoc"),
          TextLink.external(
            "https://github.com/scalacenter/sbt-dependency-submission",
            "sbt-dependency-submission"),
          TextLink
            .external("https://github.com/scala-steward-org/scala-steward", "Scala Steward")
        )
      ))
    },
    mdocVariables ++= {
      import coursier.complete.Complete
      import java.time._
      import scala.concurrent._
      import scala.concurrent.duration._
      import scala.concurrent.ExecutionContext.Implicits._

      val startYear = YearMonth.now().getYear.toString

      def getLatestVersion(dep: String) = {
        import scala.util.Try
        val fut = Complete().withInput(dep).complete().future()
        Try(Await.result(fut, 5.seconds)._2.last).toOption
      }

      val latestScalaJSVersion =
        getLatestVersion(s"org.scala-js:scalajs-library_2.13:").getOrElse(scalaJSVersion)
      val latestNativeVersion =
        getLatestVersion(s"org.scala-native:nativelib_native0.4_3:").getOrElse(nativeVersion)

      Map(
        "START_YEAR" -> startYear,
        "LATEST_SJS_VERSION" -> latestScalaJSVersion,
        "LATEST_NATIVE_VERSION" -> latestNativeVersion
      )
    }
  )<|MERGE_RESOLUTION|>--- conflicted
+++ resolved
@@ -3,11 +3,7 @@
 import org.typelevel.sbt.gha.{PermissionScope, PermissionValue, Permissions}
 
 ThisBuild / tlBaseVersion := "0.7"
-<<<<<<< HEAD
-ThisBuild / crossScalaVersions := Seq("2.12.18")
-=======
 ThisBuild / crossScalaVersions := Seq("2.12.19")
->>>>>>> 51cc2b84
 ThisBuild / developers ++= List(
   tlGitHubDev("armanbilge", "Arman Bilge"),
   tlGitHubDev("rossabaker", "Ross A. Baker"),
