name := "sbt-typelevel"

ThisBuild / tlBaseVersion := "0.5"
ThisBuild / tlSitePublishBranch := Some("series/0.4")
ThisBuild / crossScalaVersions := Seq("2.12.17")
ThisBuild / developers ++= List(
  tlGitHubDev("armanbilge", "Arman Bilge"),
  tlGitHubDev("rossabaker", "Ross A. Baker"),
  tlGitHubDev("ChristopherDavenport", "Christopher Davenport"),
  tlGitHubDev("djspiewak", "Daniel Spiewak")
)

ThisBuild / githubWorkflowJavaVersions ++=
  Seq(JavaSpec.temurin("17"), JavaSpec(JavaSpec.Distribution.GraalVM("latest"), "17"))

<<<<<<< HEAD
ThisBuild / githubWorkflowBuildConcurrency := Some(
  JobConcurrency("ci-${{ matrix.java }}-${{ github.ref }}", cancelInProgress = Some(true))
)
=======
ThisBuild / githubWorkflowPublishTimeoutMinutes := Some(45)
>>>>>>> 086de6bd

ThisBuild / mergifyStewardConfig ~= {
  _.map(_.copy(mergeMinors = true, author = "typelevel-steward[bot]"))
}
ThisBuild / mergifySuccessConditions += MergifyCondition.Custom("#approved-reviews-by>=1")
ThisBuild / mergifyLabelPaths += { "docs" -> file("docs") }
ThisBuild / mergifyPrRules += MergifyPrRule(
  "assign scala-steward's PRs for review",
  List(MergifyCondition.Custom("author=typelevel-steward[bot]")),
  List(
    MergifyAction.RequestReviews.fromUsers("armanbilge")
  )
)

ThisBuild / scalafixDependencies ++= Seq(
  "com.github.liancheng" %% "organize-imports" % "0.6.0"
)

val MunitVersion = "0.7.29"

lazy val `sbt-typelevel` = tlCrossRootProject.aggregate(
  kernel,
  noPublish,
  settings,
  github,
  githubActions,
  mergify,
  versioning,
  mima,
  sonatype,
  scalafix,
  ciSigning,
  sonatypeCiRelease,
  ci,
  core,
  ciRelease,
  site,
  unidoc,
  docs
)

lazy val kernel = project
  .in(file("kernel"))
  .enablePlugins(SbtPlugin)
  .settings(
    name := "sbt-typelevel-kernel",
    libraryDependencies += "org.scalameta" %% "munit" % MunitVersion % Test
  )

lazy val noPublish = project
  .in(file("no-publish"))
  .enablePlugins(SbtPlugin)
  .settings(
    name := "sbt-typelevel-no-publish"
  )

lazy val settings = project
  .in(file("settings"))
  .enablePlugins(SbtPlugin)
  .settings(
    name := "sbt-typelevel-settings"
  )
  .dependsOn(kernel)

lazy val github = project
  .in(file("github"))
  .enablePlugins(SbtPlugin)
  .settings(
    name := "sbt-typelevel-github"
  )
  .dependsOn(kernel)

lazy val githubActions = project
  .in(file("github-actions"))
  .enablePlugins(SbtPlugin)
  .settings(
    name := "sbt-typelevel-github-actions"
  )

lazy val mergify = project
  .in(file("mergify"))
  .enablePlugins(SbtPlugin)
  .settings(
    name := "sbt-typelevel-mergify",
    tlVersionIntroduced := Map("2.12" -> "0.4.6")
  )
  .dependsOn(githubActions)

lazy val versioning = project
  .in(file("versioning"))
  .enablePlugins(SbtPlugin)
  .settings(
    name := "sbt-typelevel-versioning"
  )
  .dependsOn(kernel)

lazy val mima = project
  .in(file("mima"))
  .enablePlugins(SbtPlugin)
  .settings(
    name := "sbt-typelevel-mima"
  )
  .dependsOn(kernel)

lazy val sonatype = project
  .in(file("sonatype"))
  .enablePlugins(SbtPlugin)
  .settings(
    name := "sbt-typelevel-sonatype"
  )
  .dependsOn(kernel)

lazy val scalafix = project
  .in(file("scalafix"))
  .enablePlugins(SbtPlugin)
  .settings(
    name := "sbt-typelevel-scalafix",
    tlVersionIntroduced := Map("2.12" -> "0.4.10")
  )

lazy val ciSigning = project
  .in(file("ci-signing"))
  .enablePlugins(SbtPlugin)
  .settings(
    name := "sbt-typelevel-ci-signing"
  )
  .dependsOn(githubActions)

lazy val sonatypeCiRelease = project
  .in(file("sonatype-ci-release"))
  .enablePlugins(SbtPlugin)
  .settings(
    name := "sbt-typelevel-sonatype-ci-release"
  )
  .dependsOn(sonatype, githubActions)

lazy val ci = project
  .in(file("ci"))
  .enablePlugins(SbtPlugin)
  .settings(
    name := "sbt-typelevel-ci"
  )
  .dependsOn(noPublish, kernel, githubActions)

lazy val ciRelease = project
  .in(file("ci-release"))
  .enablePlugins(SbtPlugin)
  .settings(
    name := "sbt-typelevel-ci-release"
  )
  .dependsOn(
    noPublish,
    github,
    versioning,
    mima,
    ci,
    sonatypeCiRelease,
    ciSigning
  )

lazy val core = project
  .in(file("core"))
  .enablePlugins(SbtPlugin)
  .settings(
    name := "sbt-typelevel"
  )
  .dependsOn(
    ciRelease,
    settings
  )

lazy val site = project
  .in(file("site"))
  .enablePlugins(SbtPlugin)
  .settings(
    name := "sbt-typelevel-site"
  )
  .dependsOn(kernel, github, githubActions, noPublish)

lazy val unidoc = project
  .in(file("unidoc"))
  .enablePlugins(TypelevelUnidocPlugin)
  .settings(
    name := "sbt-typelevel-docs"
  )

lazy val docs = project
  .in(file("mdocs"))
  .enablePlugins(TypelevelSitePlugin)
  .settings(
    laikaConfig ~= { _.withRawContent },
    tlSiteApiPackage := Some("org.typelevel.sbt"),
    tlSiteRelatedProjects := Seq(
      "typelevel.g8" -> url("https://github.com/typelevel/typelevel.g8"),
      "sbt" -> url("https://www.scala-sbt.org/"),
      "sbt-crossproject" -> url("https://github.com/portable-scala/sbt-crossproject"),
      "mima" -> url("https://github.com/lightbend/mima"),
      "mdoc" -> url("https://scalameta.org/mdoc/"),
      "Laika" -> url("https://planet42.github.io/Laika/"),
      "sbt-unidoc" -> url("https://github.com/sbt/sbt-unidoc")
    ),
    tlSiteIsTypelevelProject := true,
    mdocVariables ++= {
      import coursier.complete.Complete
      import java.time._
      import scala.concurrent._
      import scala.concurrent.duration._
      import scala.concurrent.ExecutionContext.Implicits._

      val startYear = YearMonth.now().getYear.toString

      val sjsVersionFuture =
        Complete().withInput(s"org.scala-js:scalajs-library_2.13:").complete().future()
      val sjsVersion =
        try {
          Await.result(sjsVersionFuture, 5.seconds)._2.last
        } catch {
          case ex: TimeoutException => scalaJSVersion // not the latest but better than nothing
        }

      Map(
        "START_YEAR" -> startYear,
        "LATEST_SJS_VERSION" -> sjsVersion
      )
    }
  )<|MERGE_RESOLUTION|>--- conflicted
+++ resolved
@@ -13,13 +13,11 @@
 ThisBuild / githubWorkflowJavaVersions ++=
   Seq(JavaSpec.temurin("17"), JavaSpec(JavaSpec.Distribution.GraalVM("latest"), "17"))
 
-<<<<<<< HEAD
 ThisBuild / githubWorkflowBuildConcurrency := Some(
   JobConcurrency("ci-${{ matrix.java }}-${{ github.ref }}", cancelInProgress = Some(true))
 )
-=======
+
 ThisBuild / githubWorkflowPublishTimeoutMinutes := Some(45)
->>>>>>> 086de6bd
 
 ThisBuild / mergifyStewardConfig ~= {
   _.map(_.copy(mergeMinors = true, author = "typelevel-steward[bot]"))
