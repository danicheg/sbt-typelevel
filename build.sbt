--- conflicted
+++ resolved
@@ -2,13 +2,8 @@
 
 ThisBuild / tlBaseVersion := "0.5"
 ThisBuild / tlSitePublishBranch := Some("series/0.4")
-<<<<<<< HEAD
-ThisBuild / crossScalaVersions := Seq("2.12.15")
+ThisBuild / crossScalaVersions := Seq("2.12.16")
 ThisBuild / developers ++= List(
-=======
-ThisBuild / crossScalaVersions := Seq("2.12.16")
-ThisBuild / developers := List(
->>>>>>> c810fa9f
   tlGitHubDev("armanbilge", "Arman Bilge"),
   tlGitHubDev("rossabaker", "Ross A. Baker"),
   tlGitHubDev("ChristopherDavenport", "Christopher Davenport"),
@@ -19,15 +14,11 @@
 ThisBuild / mergifySuccessConditions += MergifyCondition.Custom("#approved-reviews-by>=1")
 ThisBuild / mergifyLabelPaths += { "docs" -> file("docs") }
 
-<<<<<<< HEAD
-lazy val `sbt-typelevel` = tlCrossRootProject.aggregate(
-=======
 ThisBuild / scalafixDependencies ++= Seq(
   "com.github.liancheng" %% "organize-imports" % "0.6.0"
 )
 
-lazy val root = tlCrossRootProject.aggregate(
->>>>>>> c810fa9f
+lazy val `sbt-typelevel` = tlCrossRootProject.aggregate(
   kernel,
   noPublish,
   settings,
