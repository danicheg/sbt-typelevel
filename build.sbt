--- conflicted
+++ resolved
@@ -1,11 +1,6 @@
 name := "sbt-typelevel"
 
-<<<<<<< HEAD
-ThisBuild / tlBaseVersion := "0.4"
-ThisBuild / tlCiReleaseBranches := Seq("series/0.4")
-=======
 ThisBuild / tlBaseVersion := "0.5"
->>>>>>> da88f1b2
 ThisBuild / crossScalaVersions := Seq("2.12.15")
 ThisBuild / developers := List(
   tlGitHubDev("armanbilge", "Arman Bilge"),
