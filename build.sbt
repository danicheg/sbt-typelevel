name := "sbt-typelevel"

<<<<<<< HEAD
ThisBuild / tlBaseVersion := "0.5"
=======
ThisBuild / tlBaseVersion := "0.4"
ThisBuild / tlCiReleaseBranches := Seq("series/0.4")
ThisBuild / tlSitePublishBranch := Some("series/0.4")
>>>>>>> 46a37167
ThisBuild / crossScalaVersions := Seq("2.12.15")
ThisBuild / developers := List(
  tlGitHubDev("armanbilge", "Arman Bilge"),
  tlGitHubDev("rossabaker", "Ross A. Baker"),
  tlGitHubDev("ChristopherDavenport", "Christopher Davenport"),
  tlGitHubDev("djspiewak", "Daniel Spiewak")
)

lazy val root = tlCrossRootProject.aggregate(
  kernel,
  noPublish,
  settings,
  github,
  githubActions,
  versioning,
  mima,
  sonatype,
  ciSigning,
  sonatypeCiRelease,
  ci,
  core,
  ciRelease,
  site,
  docs
)

lazy val kernel = project
  .in(file("kernel"))
  .enablePlugins(SbtPlugin)
  .settings(
    name := "sbt-typelevel-kernel"
  )

lazy val noPublish = project
  .in(file("no-publish"))
  .enablePlugins(SbtPlugin)
  .settings(
    name := "sbt-typelevel-no-publish"
  )

lazy val settings = project
  .in(file("settings"))
  .enablePlugins(SbtPlugin)
  .settings(
    name := "sbt-typelevel-settings"
  )
  .dependsOn(kernel)

lazy val github = project
  .in(file("github"))
  .enablePlugins(SbtPlugin)
  .settings(
    name := "sbt-typelevel-github"
  )
  .dependsOn(kernel)

lazy val githubActions = project
  .in(file("github-actions"))
  .enablePlugins(SbtPlugin)
  .settings(
    name := "sbt-typelevel-github-actions"
  )

lazy val versioning = project
  .in(file("versioning"))
  .enablePlugins(SbtPlugin)
  .settings(
    name := "sbt-typelevel-versioning"
  )
  .dependsOn(kernel)

lazy val mima = project
  .in(file("mima"))
  .enablePlugins(SbtPlugin)
  .settings(
    name := "sbt-typelevel-mima"
  )
  .dependsOn(kernel)

lazy val sonatype = project
  .in(file("sonatype"))
  .enablePlugins(SbtPlugin)
  .settings(
    name := "sbt-typelevel-sonatype"
  )
  .dependsOn(kernel)

lazy val ciSigning = project
  .in(file("ci-signing"))
  .enablePlugins(SbtPlugin)
  .settings(
    name := "sbt-typelevel-ci-signing"
  )
  .dependsOn(githubActions)

lazy val sonatypeCiRelease = project
  .in(file("sonatype-ci-release"))
  .enablePlugins(SbtPlugin)
  .settings(
    name := "sbt-typelevel-sonatype-ci-release"
  )
  .dependsOn(sonatype, githubActions)

lazy val ci = project
  .in(file("ci"))
  .enablePlugins(SbtPlugin)
  .settings(
    name := "sbt-typelevel-ci"
  )
  .dependsOn(noPublish, kernel, githubActions)

lazy val ciRelease = project
  .in(file("ci-release"))
  .enablePlugins(SbtPlugin)
  .settings(
    name := "sbt-typelevel-ci-release"
  )
  .dependsOn(
    noPublish,
    github,
    versioning,
    mima,
    ci,
    sonatypeCiRelease,
    ciSigning
  )

lazy val core = project
  .in(file("core"))
  .enablePlugins(SbtPlugin)
  .settings(
    name := "sbt-typelevel"
  )
  .dependsOn(
    ciRelease,
    settings
  )

lazy val site = project
  .in(file("site"))
  .enablePlugins(SbtPlugin)
  .settings(
    name := "sbt-typelevel-site"
  )
  .dependsOn(kernel, githubActions, noPublish)

lazy val docs = project
  .in(file("mdocs"))
  .enablePlugins(TypelevelSitePlugin)
  .settings(laikaConfig ~= { _.withRawContent })<|MERGE_RESOLUTION|>--- conflicted
+++ resolved
@@ -1,12 +1,7 @@
 name := "sbt-typelevel"
 
-<<<<<<< HEAD
 ThisBuild / tlBaseVersion := "0.5"
-=======
-ThisBuild / tlBaseVersion := "0.4"
-ThisBuild / tlCiReleaseBranches := Seq("series/0.4")
 ThisBuild / tlSitePublishBranch := Some("series/0.4")
->>>>>>> 46a37167
 ThisBuild / crossScalaVersions := Seq("2.12.15")
 ThisBuild / developers := List(
   tlGitHubDev("armanbilge", "Arman Bilge"),
